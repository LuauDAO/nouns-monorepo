import { useAppSelector } from '../../hooks';
import classes from './NavBar.module.css';
import logo from '../../assets/logo.svg';
import { useEtherBalance } from '@usedapp/core';
import { useHistory } from 'react-router';
import { Link } from 'react-router-dom';
import { Nav, Navbar, Container } from 'react-bootstrap';
import testnetNoun from '../../assets/testnet-noun.png';
import config, { CHAIN_ID } from '../../config';
import { utils } from 'ethers';
import { buildEtherscanHoldingsLink } from '../../utils/etherscan';
import { ExternalURL, externalURL } from '../../utils/externalURL';
import useLidoBalance from '../../hooks/useLidoBalance';
import NavBarButton, { NavBarButtonStyle } from '../NavBarButton';
import { FontAwesomeIcon } from '@fortawesome/react-fontawesome';
import { faBookOpen } from '@fortawesome/free-solid-svg-icons';
import { faUsers } from '@fortawesome/free-solid-svg-icons';
import { faComments } from '@fortawesome/free-solid-svg-icons';
import { faPlay } from '@fortawesome/free-solid-svg-icons';
import NavBarTreasury from '../NavBarTreasury';
import NavWallet from '../NavWallet';

const NavBar = () => {
  const activeAccount = useAppSelector(state => state.account.activeAccount);

  const stateBgColor = useAppSelector(state => state.application.stateBackgroundColor);
  const history = useHistory();
  const ethBalance = useEtherBalance(config.addresses.nounsDaoExecutor);
  const lidoBalanceAsETH = useLidoBalance();
  const treasuryBalance = ethBalance && lidoBalanceAsETH && ethBalance.add(lidoBalanceAsETH);
  const daoEtherscanLink = buildEtherscanHoldingsLink(config.addresses.nounsDaoExecutor);

<<<<<<< HEAD
  const [showConnectModal, setShowConnectModal] = useState(false);

  const showModalHandler = () => {
    setShowConnectModal(true);
  };
  const hideModalHandler = () => {
    setShowConnectModal(false);
  };

  const connectedContent = (
    <>
      <Nav.Item>
        <Nav.Link className={clsx(classes.nounsNavLink, classes.addressNavLink)} disabled>
          <span className={classes.greenStatusCircle} />
          <span>
            {activeAccount && <ShortAddress size={40} address={activeAccount} avatar={true} />}
          </span>
        </Nav.Link>
      </Nav.Item>
      <Nav.Item>
        <Nav.Link
          className={clsx(classes.nounsNavLink, classes.disconnectBtn)}
          onClick={() => {
            setShowConnectModal(false);
            deactivate();
            setShowConnectModal(false);
          }}
        >
          Sign Out
        </Nav.Link>
      </Nav.Item>
    </>
  );

  const disconnectedContent = (
    <>
      <Nav.Link
        className={clsx(classes.nounsNavLink, classes.connectBtn)}
        onClick={showModalHandler}
      >
        Connect
      </Nav.Link>
    </>
  );

=======
>>>>>>> 4cf0f0db
  const useStateBg =
    history.location.pathname === '/' ||
    history.location.pathname.includes('/noun') ||
    history.location.pathname.includes('/auction');

  const greyBg = '#d5d7e1';

  const nonWalletButtonStyle = !useStateBg
    ? NavBarButtonStyle.WHITE_INFO
    : stateBgColor === greyBg
    ? NavBarButtonStyle.COOL_INFO
    : NavBarButtonStyle.WARM_INFO;

  return (
    <>
<<<<<<< HEAD
      {showConnectModal && activeAccount === undefined && (
        <WalletConnectModal onDismiss={hideModalHandler} />
      )}
      <Navbar
        expand="lg"
        style={{ backgroundColor: `${useStateBg ? stateBgColor : ''}`, padding: '2rem 0rem' }}
      >
        <Container>
          <Navbar.Brand as={Link} to="/" className={classes.navBarBrand}>
            <img
              src={logo}
              width="72"
              height="72"
              className="d-inline-block align-middle"
              alt="Nouns logo"
            />
          </Navbar.Brand>
          {Number(CHAIN_ID) !== 1 && (
=======
      <Navbar expand="lg" style={{ backgroundColor: `${useStateBg ? stateBgColor : ''}` }}>
        <Container>
          <div className={classes.brandAndTreasuryWrapper}>
            <Navbar.Brand as={Link} to="/" className={classes.navBarBrand}>
              <img src={logo} className={classes.navBarLogo} alt="Nouns DAO logo" />
            </Navbar.Brand>
            {Number(CHAIN_ID) !== 1 && (
              <Nav.Item>
                <img className={classes.testnetImg} src={testnetNoun} alt="testnet noun" />
                TESTNET
              </Nav.Item>
            )}
>>>>>>> 4cf0f0db
            <Nav.Item>
              {treasuryBalance && useStateBg && (
                <Nav.Link
                  href={daoEtherscanLink}
                  className={classes.nounsNavLink}
                  target="_blank"
                  rel="noreferrer"
                >
<<<<<<< HEAD
                  Treasury{' '}
                  <strong style={{ letterSpacing: '0.8px' }}>
                    Ξ {Number(utils.formatEther(treasuryBalance)).toFixed(0)}
                  </strong>
=======
                  <NavBarTreasury
                    treasuryBalance={Number(utils.formatEther(treasuryBalance)).toFixed(0)}
                    treasuryStyle={nonWalletButtonStyle}
                  />
>>>>>>> 4cf0f0db
                </Nav.Link>
              )}
            </Nav.Item>
          </div>
          <Navbar.Toggle className={classes.navBarToggle} aria-controls="basic-navbar-nav" />
          <Navbar.Collapse className="justify-content-end">
            <Nav.Link as={Link} to="/vote" className={classes.nounsNavLink}>
              <NavBarButton
                buttonText={'DAO'}
                buttonIcon={<FontAwesomeIcon icon={faUsers} />}
                buttonStyle={nonWalletButtonStyle}
              />
            </Nav.Link>
            <Nav.Link
              href={externalURL(ExternalURL.notion)}
              className={classes.nounsNavLink}
              target="_blank"
              rel="noreferrer"
            >
<<<<<<< HEAD
              Explore
=======
              <NavBarButton
                buttonText={'Docs'}
                buttonIcon={<FontAwesomeIcon icon={faBookOpen} />}
                buttonStyle={nonWalletButtonStyle}
              />
>>>>>>> 4cf0f0db
            </Nav.Link>
            <Nav.Link
              href={externalURL(ExternalURL.discourse)}
              className={classes.nounsNavLink}
              target="_blank"
              rel="noreferrer"
            >
<<<<<<< HEAD
              Forums
            </Nav.Link>
            <Nav.Link as={Link} to="/playground" className={classes.nounsNavLink}>
              Playground
=======
              <NavBarButton
                buttonText={'Discourse'}
                buttonIcon={<FontAwesomeIcon icon={faComments} />}
                buttonStyle={nonWalletButtonStyle}
              />
            </Nav.Link>
            <Nav.Link as={Link} to="/playground" className={classes.nounsNavLink}>
              <NavBarButton
                buttonText={'Playground'}
                buttonIcon={<FontAwesomeIcon icon={faPlay} />}
                buttonStyle={nonWalletButtonStyle}
              />
>>>>>>> 4cf0f0db
            </Nav.Link>
            <NavWallet address={activeAccount || '0'} buttonStyle={nonWalletButtonStyle} />{' '}
          </Navbar.Collapse>
        </Container>
      </Navbar>
    </>
  );
};

export default NavBar;<|MERGE_RESOLUTION|>--- conflicted
+++ resolved
@@ -30,54 +30,6 @@
   const treasuryBalance = ethBalance && lidoBalanceAsETH && ethBalance.add(lidoBalanceAsETH);
   const daoEtherscanLink = buildEtherscanHoldingsLink(config.addresses.nounsDaoExecutor);
 
-<<<<<<< HEAD
-  const [showConnectModal, setShowConnectModal] = useState(false);
-
-  const showModalHandler = () => {
-    setShowConnectModal(true);
-  };
-  const hideModalHandler = () => {
-    setShowConnectModal(false);
-  };
-
-  const connectedContent = (
-    <>
-      <Nav.Item>
-        <Nav.Link className={clsx(classes.nounsNavLink, classes.addressNavLink)} disabled>
-          <span className={classes.greenStatusCircle} />
-          <span>
-            {activeAccount && <ShortAddress size={40} address={activeAccount} avatar={true} />}
-          </span>
-        </Nav.Link>
-      </Nav.Item>
-      <Nav.Item>
-        <Nav.Link
-          className={clsx(classes.nounsNavLink, classes.disconnectBtn)}
-          onClick={() => {
-            setShowConnectModal(false);
-            deactivate();
-            setShowConnectModal(false);
-          }}
-        >
-          Sign Out
-        </Nav.Link>
-      </Nav.Item>
-    </>
-  );
-
-  const disconnectedContent = (
-    <>
-      <Nav.Link
-        className={clsx(classes.nounsNavLink, classes.connectBtn)}
-        onClick={showModalHandler}
-      >
-        Connect
-      </Nav.Link>
-    </>
-  );
-
-=======
->>>>>>> 4cf0f0db
   const useStateBg =
     history.location.pathname === '/' ||
     history.location.pathname.includes('/noun') ||
@@ -93,26 +45,6 @@
 
   return (
     <>
-<<<<<<< HEAD
-      {showConnectModal && activeAccount === undefined && (
-        <WalletConnectModal onDismiss={hideModalHandler} />
-      )}
-      <Navbar
-        expand="lg"
-        style={{ backgroundColor: `${useStateBg ? stateBgColor : ''}`, padding: '2rem 0rem' }}
-      >
-        <Container>
-          <Navbar.Brand as={Link} to="/" className={classes.navBarBrand}>
-            <img
-              src={logo}
-              width="72"
-              height="72"
-              className="d-inline-block align-middle"
-              alt="Nouns logo"
-            />
-          </Navbar.Brand>
-          {Number(CHAIN_ID) !== 1 && (
-=======
       <Navbar expand="lg" style={{ backgroundColor: `${useStateBg ? stateBgColor : ''}` }}>
         <Container>
           <div className={classes.brandAndTreasuryWrapper}>
@@ -125,7 +57,6 @@
                 TESTNET
               </Nav.Item>
             )}
->>>>>>> 4cf0f0db
             <Nav.Item>
               {treasuryBalance && useStateBg && (
                 <Nav.Link
@@ -134,17 +65,10 @@
                   target="_blank"
                   rel="noreferrer"
                 >
-<<<<<<< HEAD
-                  Treasury{' '}
-                  <strong style={{ letterSpacing: '0.8px' }}>
-                    Ξ {Number(utils.formatEther(treasuryBalance)).toFixed(0)}
-                  </strong>
-=======
                   <NavBarTreasury
                     treasuryBalance={Number(utils.formatEther(treasuryBalance)).toFixed(0)}
                     treasuryStyle={nonWalletButtonStyle}
                   />
->>>>>>> 4cf0f0db
                 </Nav.Link>
               )}
             </Nav.Item>
@@ -164,15 +88,11 @@
               target="_blank"
               rel="noreferrer"
             >
-<<<<<<< HEAD
-              Explore
-=======
               <NavBarButton
                 buttonText={'Docs'}
                 buttonIcon={<FontAwesomeIcon icon={faBookOpen} />}
                 buttonStyle={nonWalletButtonStyle}
               />
->>>>>>> 4cf0f0db
             </Nav.Link>
             <Nav.Link
               href={externalURL(ExternalURL.discourse)}
@@ -180,12 +100,6 @@
               target="_blank"
               rel="noreferrer"
             >
-<<<<<<< HEAD
-              Forums
-            </Nav.Link>
-            <Nav.Link as={Link} to="/playground" className={classes.nounsNavLink}>
-              Playground
-=======
               <NavBarButton
                 buttonText={'Discourse'}
                 buttonIcon={<FontAwesomeIcon icon={faComments} />}
@@ -198,7 +112,6 @@
                 buttonIcon={<FontAwesomeIcon icon={faPlay} />}
                 buttonStyle={nonWalletButtonStyle}
               />
->>>>>>> 4cf0f0db
             </Nav.Link>
             <NavWallet address={activeAccount || '0'} buttonStyle={nonWalletButtonStyle} />{' '}
           </Navbar.Collapse>
