--- conflicted
+++ resolved
@@ -54,27 +54,6 @@
           </span>
         </div>
         <div className={classes.timerSection}>
-<<<<<<< HEAD
-          <span
-            className={clsx(
-              classes.time,
-              classes.staticTime,
-              flooredMinutes < 10 ? classes.singleDigitStaticTime : classes.doubleDigitStaticTime,
-            )}
-          >
-            {auction && `${flooredMinutes}m`}
-          </span>
-        </div>
-        <div className={classes.timerSection}>
-          <span
-            className={clsx(
-              classes.time,
-              classes.staticTime,
-              flooredSeconds < 10 ? classes.singleDigitStaticTime : classes.doubleDigitStaticTime,
-            )}
-          >
-            {auction && `${flooredSeconds}s`}
-=======
           <span>
             {`${flooredMinutes}`}
             <span className={classes.small}>m</span>
@@ -84,7 +63,6 @@
           <span>
             {`${flooredSeconds}`}
             <span className={classes.small}>s</span>
->>>>>>> f9547bd8
           </span>
         </div>
       </h2>
