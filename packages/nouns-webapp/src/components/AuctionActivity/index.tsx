--- conflicted
+++ resolved
@@ -104,14 +104,6 @@
             </Col>
             <Col lg={12} className={classes.colAlignCenter}>
               <AuctionActivityNounTitle nounId={auction.nounId} />
-<<<<<<< HEAD
-              <AuctionNavigation
-                isFirstAuction={isFirstAuction}
-                isLastAuction={isLastAuction}
-                onNextAuctionClick={onNextAuctionClick}
-                onPrevAuctionClick={onPrevAuctionClick}
-              />
-=======
               {displayGraphDepComps && (
                 <AuctionNavigation
                   isFirstAuction={isFirstAuction}
@@ -120,7 +112,6 @@
                   onPrevAuctionClick={onPrevAuctionClick}
                 />
               )}
->>>>>>> 9e9c029c
             </Col>
           </Row>
           <Row className={classes.activityRow}>
@@ -129,31 +120,6 @@
                 currentBid={new BigNumber(auction.amount.toString())}
                 auctionEnded={auctionEnded}
               />
-<<<<<<< HEAD
-            </Col>
-            <Col lg={5} className={classes.auctionTimerCol}>
-              {auctionEnded ? (
-                <Winner winner={auction.bidder} />
-              ) : (
-                <AuctionTimer auction={auction} auctionEnded={auctionEnded} />
-              )}
-            </Col>
-          </Row>
-        </div>
-        {isLastAuction && (
-          <Row className={classes.activityRow}>
-            <Col lg={12}>
-              <Bid auction={auction} auctionEnded={auctionEnded} />
-            </Col>
-          </Row>
-        )}
-        <Row className={classes.activityRow}>
-          <Col lg={12}>
-            <BidHistory auctionId={auction.nounId.toString()} max={3} classes={bidHistoryClasses} />
-            <BidHistoryBtn onClick={showBidModalHandler} />
-          </Col>
-        </Row>
-=======
             </Col>
             <Col lg={5} className={classes.auctionTimerCol}>
               {auctionEnded ? (
@@ -183,7 +149,6 @@
             </Col>
           </Row>
         )}
->>>>>>> 9e9c029c
       </AuctionActivityWrapper>
     </>
   );
