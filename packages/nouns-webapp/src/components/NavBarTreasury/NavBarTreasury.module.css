.wrapper {
  height: 40px;
  border-radius: 10px;
  font-size: 16px;
  font-family: 'PT Root UI';
  font-weight: bold;
  padding: 0px 10px 0px 10px;
  transition: all 0.125s ease-in-out;
  box-shadow: none;
  border: 1px solid rgba(0, 0, 0, 0.1);
}

.button {
  display: flex;
  flex-direction: row;
  align-items: center;
  justify-content: center;
  height: 100%;
  width: 100%;
}

.treasuryHeader {
  font-size: 16px;
  margin-left: 0.25rem;
  margin-right: 0.4rem;
  margin-top: 1px;
}

.warmInfo .icon {
  color: #b6a9a7;
  border-left: 1px solid #e1d7d5;
}

.treasuryBalance {
  font-size: 16.5px;
  letter-spacing: 0.3px;
  margin-left: 0.4rem;
  margin-right: 0.25rem;
}

@media (max-width: 370px) {
  .wrapper {
    margin-left: -0.5rem;
    padding: 0px 7px 0px 6px;
  }

  .treasuryHeader {
    display: none;
  }
}

.warmInfo .treasuryBalance {
  color: var(--brand-warm-dark-text);
}

.coolInfo .treasuryBalance {
<<<<<<< HEAD
  color: var(--brand-cool-dark-text);
=======
  color: #151c3b;
}

.treasuryHeader {
  opacity: 0.5;
}

.coolInfo .treasuryHeader,
.warmInfo .treasuryHeader {
  opacity: 1;
>>>>>>> 4bbdee60
}

.button:hover {
  cursor: pointer;
}

.coolInfo {
  border: 1px solid var(--brand-cool-border);
  border-radius: 10px;
  color: var(--brand-cool-dark-text);
}

.coolInfo:hover {
  background-color: var(--brand-cool-accent);
  color: black;
}

.warmInfo {
  /* color: #B6A9A7; */
  /* background-color: #FDF9F9; */
  border: 1px solid var(--brand-warm-border);
  border-radius: 10px;
  color: var(--brand-warm-light-text);
}

.warmInfo:hover {
  background-color: var(--brand-warm-accent);
  color: var(--brand-warm-dark-text);
  color: black;
}

.whiteInfo {
  background: white;
}

.whiteTreasuryHeader {
  opacity: 0.5;
}

.whiteInfo:hover {
  background-color: #e2e3e8;
}<|MERGE_RESOLUTION|>--- conflicted
+++ resolved
@@ -54,20 +54,11 @@
 }
 
 .coolInfo .treasuryBalance {
-<<<<<<< HEAD
   color: var(--brand-cool-dark-text);
-=======
-  color: #151c3b;
 }
 
 .treasuryHeader {
   opacity: 0.5;
-}
-
-.coolInfo .treasuryHeader,
-.warmInfo .treasuryHeader {
-  opacity: 1;
->>>>>>> 4bbdee60
 }
 
 .button:hover {
