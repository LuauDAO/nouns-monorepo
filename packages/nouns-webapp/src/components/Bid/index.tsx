import {
  Auction,
  auctionHouseContractFactory,
  AuctionHouseContractFunctions,
} from '../../wrappers/nounsAuction';
import config from '../../config';
import { useContractFunction } from '@usedapp/core';
import { useAppSelector } from '../../hooks';
import React, { useEffect, useState, useRef, ChangeEvent, useCallback } from 'react';
import { utils, BigNumber as EthersBN } from 'ethers';
import BigNumber from 'bignumber.js';
import classes from './Bid.module.css';
import { Spinner, InputGroup, FormControl, Button } from 'react-bootstrap';
import { useAuctionMinBidIncPercentage } from '../../wrappers/nounsAuction';
import { useAppDispatch } from '../../hooks';
import { AlertModal, setAlertModal } from '../../state/slices/application';

const computeMinimumNextBid = (
  currentBid: BigNumber,
  minBidIncPercentage: BigNumber | undefined,
): BigNumber => {
  return !minBidIncPercentage
    ? new BigNumber(0)
    : currentBid.times(minBidIncPercentage.div(100).plus(1));
};

const minBidEth = (minBid: BigNumber): string => {
  if (minBid.isZero()) {
    return '0.01';
  }

  const eth = Number(utils.formatEther(EthersBN.from(minBid.toString())));
  const roundedEth = Math.ceil(eth * 100) / 100;

  return roundedEth.toString();
};

const currentBid = (bidInputRef: React.RefObject<HTMLInputElement>) => {
  if (!bidInputRef.current || !bidInputRef.current.value) {
    return new BigNumber(0);
  }
  return new BigNumber(utils.parseEther(bidInputRef.current.value).toString());
};

const Bid: React.FC<{
  auction: Auction;
  auctionEnded: boolean;
}> = props => {
  const activeAccount = useAppSelector(state => state.account.activeAccount);
  const { auction, auctionEnded } = props;
  const auctionHouseContract = auctionHouseContractFactory(config.auctionProxyAddress);

  const bidInputRef = useRef<HTMLInputElement>(null);

  const [bidInput, setBidInput] = useState('');
  const [bidButtonContent, setBidButtonContent] = useState({
    loading: false,
    content: auctionEnded ? 'Settle' : 'Bid',
  });

  const dispatch = useAppDispatch();
  const setModal = useCallback((modal: AlertModal) => dispatch(setAlertModal(modal)), [dispatch]);

  const minBidIncPercentage = useAuctionMinBidIncPercentage();
  const minBid = computeMinimumNextBid(
    auction && new BigNumber(auction.amount.toString()),
    minBidIncPercentage,
  );

  const { send: placeBid, state: placeBidState } = useContractFunction(
    auctionHouseContract as any,
    AuctionHouseContractFunctions.createBid,
  );
  const { send: settleAuction, state: settleAuctionState } = useContractFunction(
    auctionHouseContract as any,
    AuctionHouseContractFunctions.settleCurrentAndCreateNewAuction,
  );

  const bidInputHandler = (event: ChangeEvent<HTMLInputElement>) => {
    const input = event.target.value;

    // disable more than 2 digits after decimal point
    if (input.includes('.') && event.target.value.split('.')[1].length > 2) {
      return;
    }

    setBidInput(event.target.value);
  };

  const placeBidHandler = () => {
    if (!auction || !bidInputRef.current || !bidInputRef.current.value) {
      return;
    }

    if (currentBid(bidInputRef).isLessThan(minBid)) {
      setModal({
        show: true,
        title: 'Insufficient bid amount 🤏',
        message: `Please place a bid higher than or equal to the minimum bid amount of ${minBidEth(
          minBid,
        )} ETH.`,
      });
      setBidInput(minBidEth(minBid));
      return;
    }

    placeBid(auction.nounId, {
      value: utils.parseEther(bidInputRef.current.value.toString()),
    });
  };

  const settleAuctionHandler = () => {
    settleAuction();
  };

  const clearBidInput = () => {
    if (bidInputRef.current) {
      bidInputRef.current.value = '';
    }
  };

  // placing bid transaction state hook
  useEffect(() => {
    switch (!auctionEnded && placeBidState.status) {
      case 'None':
        setBidButtonContent({
          loading: false,
          content: 'Bid',
        });
        break;
      case 'Mining':
        setBidButtonContent({ loading: true, content: '' });
        break;
      case 'Success':
        setModal({
          title: 'Success',
          message: `Bid was placed successfully!`,
          show: true,
        });
        setBidButtonContent({ loading: false, content: 'Bid' });
        clearBidInput();
        break;
      case 'Fail':
        setModal({
          title: 'Tx Failed',
          message: placeBidState.errorMessage ? placeBidState.errorMessage : 'Please try again.',
          show: true,
        });
        setBidButtonContent({ loading: false, content: 'Bid' });
        break;
      case 'Exception':
        setModal({
          title: 'Error',
          message: placeBidState.errorMessage ? placeBidState.errorMessage : 'Please try again.',
          show: true,
        });
        setBidButtonContent({ loading: false, content: 'Bid' });
        break;
    }
  }, [placeBidState, auctionEnded, setModal]);

  // settle auction transaction state hook
  useEffect(() => {
    switch (auctionEnded && settleAuctionState.status) {
      case 'None':
        setBidButtonContent({
          loading: false,
          content: 'Settle Auction',
        });
        break;
      case 'Mining':
        setBidButtonContent({ loading: true, content: '' });
        break;
      case 'Success':
        setModal({
          title: 'Success',
          message: `Settled auction successfully!`,
          show: true,
        });
        setBidButtonContent({ loading: false, content: 'Settle Auction' });
        break;
      case 'Fail':
        setModal({
          title: 'Tx Failed',
          message: settleAuctionState.errorMessage
            ? settleAuctionState.errorMessage
            : 'Please try again.',
          show: true,
        });
        setBidButtonContent({ loading: false, content: 'Settle Auction' });
        break;
      case 'Exception':
        setModal({
          title: 'Error',
          message: settleAuctionState.errorMessage
            ? settleAuctionState.errorMessage
            : 'Please try again.',
          show: true,
        });
        setBidButtonContent({ loading: false, content: 'Settle Auction' });
        break;
    }
  }, [settleAuctionState, auctionEnded, setModal]);

  if (!auction) return null;

  const isDisabled =
    placeBidState.status === 'Mining' || settleAuctionState.status === 'Mining' || !activeAccount;

  return (
    <>
      <InputGroup>
<<<<<<< HEAD
        <FormControl
          aria-label="Example text with button addon"
          aria-describedby="basic-addon1"
          className={classes.bidInput}
          type="number"
          placeholder={`Minimum bid: ${minBidEth(minBid)} ETH`}
          min="0"
          onChange={bidInputHandler}
          ref={bidInputRef}
          value={bidInput}
        />
=======
        {!auctionEnded && (
          <FormControl
            aria-label="Example text with button addon"
            aria-describedby="basic-addon1"
            className={classes.bidInput}
            type="number"
            placeholder={`Minimum bid: ${minBidEth(minBid)} ETH`}
            min="0"
            onChange={bidInputHandler}
            ref={bidInputRef}
            value={bidInput}
          />
        )}
>>>>>>> 9e9c029c
        <Button
          className={auctionEnded ? classes.bidBtnAuctionEnded : classes.bidBtn}
          onClick={auctionEnded ? settleAuctionHandler : placeBidHandler}
          disabled={isDisabled}
        >
          {bidButtonContent.loading ? <Spinner animation="border" /> : bidButtonContent.content}
        </Button>
      </InputGroup>
    </>
  );
};
export default Bid;<|MERGE_RESOLUTION|>--- conflicted
+++ resolved
@@ -210,19 +210,6 @@
   return (
     <>
       <InputGroup>
-<<<<<<< HEAD
-        <FormControl
-          aria-label="Example text with button addon"
-          aria-describedby="basic-addon1"
-          className={classes.bidInput}
-          type="number"
-          placeholder={`Minimum bid: ${minBidEth(minBid)} ETH`}
-          min="0"
-          onChange={bidInputHandler}
-          ref={bidInputRef}
-          value={bidInput}
-        />
-=======
         {!auctionEnded && (
           <FormControl
             aria-label="Example text with button addon"
@@ -236,7 +223,6 @@
             value={bidInput}
           />
         )}
->>>>>>> 9e9c029c
         <Button
           className={auctionEnded ? classes.bidBtnAuctionEnded : classes.bidBtn}
           onClick={auctionEnded ? settleAuctionHandler : placeBidHandler}
