import { useEffect } from 'react';
import { useEthers } from '@usedapp/core';
import { useAppDispatch, useAppSelector } from './hooks';
import { setActiveAccount } from './state/slices/account';
import { BrowserRouter, Switch, Route } from 'react-router-dom';
import { setAlertModal } from './state/slices/application';
import classes from './App.module.css';
import '../src/css/globals.css';
import 'bootstrap/dist/css/bootstrap.min.css';
import AlertModal from './components/Modal';
import NavBar from './components/NavBar';
import NetworkAlert from './components/NetworkAlert';
import Footer from './components/Footer';
import AuctionPage from './pages/Auction';
import GovernancePage from './pages/Governance';
import CreateProposalPage from './pages/CreateProposal';
import VotePage from './pages/Vote';
import NoundersPage from './pages/Nounders';
import NotFoundPage from './pages/NotFound';
import Playground from './pages/Playground';
import { CHAIN_ID } from './config';
import VerifyPage from './pages/Verify';
import ProfilePage from './pages/Profile';

function App() {
  const { account, chainId } = useEthers();
  const dispatch = useAppDispatch();

  useEffect(() => {
    // Local account array updated
    dispatch(setActiveAccount(account));
  }, [account, dispatch]);

  const alertModal = useAppSelector(state => state.application.alertModal);

  return (
    <div className={`${classes.wrapper}`}>
      {Number(CHAIN_ID) !== chainId && <NetworkAlert />}
      {alertModal.show && (
        <AlertModal
          title={alertModal.title}
          content={<p>{alertModal.message}</p>}
          onDismiss={() => dispatch(setAlertModal({ ...alertModal, show: false }))}
        />
      )}
      <BrowserRouter>
        <NavBar />
        <Switch>
          <Route exact path="/" component={AuctionPage} />
          <Route
            exact
            path="/auction/:id"
            render={props => <AuctionPage initialAuctionId={Number(props.match.params.id)} />}
          />
          <Route exact path="/nounders" component={NoundersPage} />
          <Route exact path="/sign" component={VerifyPage} />
          <Route exact path="/verify" component={VerifyPage} />
          <Route exact path="/create-proposal" component={CreateProposalPage} />
          <Route exact path="/vote" component={GovernancePage} />
          <Route exact path="/vote/:id" component={VotePage} />
<<<<<<< HEAD
          <Route exact path="/playground" component={Playground} />
=======
          <Route
            exact
            path="/noun/:id"
            render={props => <ProfilePage nounId={Number(props.match.params.id)} />}
          />
>>>>>>> 3857dc59
          <Route component={NotFoundPage} />
        </Switch>
        <Footer />
      </BrowserRouter>
    </div>
  );
}

export default App;<|MERGE_RESOLUTION|>--- conflicted
+++ resolved
@@ -58,15 +58,12 @@
           <Route exact path="/create-proposal" component={CreateProposalPage} />
           <Route exact path="/vote" component={GovernancePage} />
           <Route exact path="/vote/:id" component={VotePage} />
-<<<<<<< HEAD
           <Route exact path="/playground" component={Playground} />
-=======
           <Route
             exact
             path="/noun/:id"
             render={props => <ProfilePage nounId={Number(props.match.params.id)} />}
           />
->>>>>>> 3857dc59
           <Route component={NotFoundPage} />
         </Switch>
         <Footer />
