--- conflicted
+++ resolved
@@ -39,11 +39,7 @@
     "ramda": "^0.27.1",
     "react": "^17.0.2",
     "react-bootstrap": "^1.6.1",
-<<<<<<< HEAD
-    "react-markdown": "^7.0.0",
     "redux-devtools-extension":"^2.13.9",
-=======
->>>>>>> 7c3d0503
     "react-dom": "^17.0.2",
     "react-markdown": "^7.0.0",
     "react-redux": "^7.2.4",
