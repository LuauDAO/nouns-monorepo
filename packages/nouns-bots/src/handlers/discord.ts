import Discord from 'discord.js';
import { formatBidMessageText, getNounPngBuffer } from '../utils';
import { Bid, IAuctionLifecycleHandler } from '../types';

export class DiscordAuctionLifecycleHandler implements IAuctionLifecycleHandler {
  constructor(public readonly discordClients: Discord.WebhookClient[]) {}

<<<<<<< HEAD
/**
 * Process a new bid event
 * @param client Discord webhook client
 * @param auctionId Noun auction number
 * @param bid Bid amount and ID
 * @returns void
 */
export const processNewBid = async (client: Discord.WebhookClient, auctionId: number, bid: Bid) => {
  if (!config.discordEnabled) return;
  client.send(
    new Discord.MessageEmbed()
      .setTitle(`New Bid Placed`)
      .setDescription(getBidTweetText(auctionId, bid))
      .setTimestamp(),
  );
  console.log('posted discord bid update');
};
=======
  /**
   * Send Discord message with an image of the current noun alerting users
   * @param auctionId The current auction ID
   */
  async handleNewAuction(auctionId: number) {
    const png = await getNounPngBuffer(auctionId.toString());
    if (png) {
      const attachmentName = `Auction-${auctionId}.png`;
      const attachment = new Discord.MessageAttachment(png, attachmentName);
      const message = new Discord.MessageEmbed()
        .setTitle(`New Auction Discovered`)
        .setDescription(`An auction has started for Noun #${auctionId}`)
        .setURL('https://nouns.wtf')
        .addField('Noun ID', auctionId, true)
        .attachFiles([attachment])
        .setImage(`attachment://${attachmentName}`)
        .setTimestamp();
      await Promise.all(this.discordClients.map(c => c.send(message)));
    }
    console.log(`processed discord new auction ${auctionId}`);
  }

  /**
   * Send Discord message with new bid event data
   * @param auctionId Noun auction number
   * @param bid Bid amount and ID
   */
  async handleNewBid(auctionId: number, bid: Bid) {
    const message = new Discord.MessageEmbed()
      .setTitle(`New Bid Placed`)
      .setDescription(formatBidMessageText(auctionId, bid))
      .setTimestamp();
    await Promise.all(this.discordClients.map(c => c.send(message)));
    console.log(`processed discord new bid ${auctionId}:${bid.id}`);
  }

  async handleAuctionEndingSoon(_auctionId: number) {
    return;
  }
}
>>>>>>> 6db682c1
<|MERGE_RESOLUTION|>--- conflicted
+++ resolved
@@ -5,25 +5,6 @@
 export class DiscordAuctionLifecycleHandler implements IAuctionLifecycleHandler {
   constructor(public readonly discordClients: Discord.WebhookClient[]) {}
 
-<<<<<<< HEAD
-/**
- * Process a new bid event
- * @param client Discord webhook client
- * @param auctionId Noun auction number
- * @param bid Bid amount and ID
- * @returns void
- */
-export const processNewBid = async (client: Discord.WebhookClient, auctionId: number, bid: Bid) => {
-  if (!config.discordEnabled) return;
-  client.send(
-    new Discord.MessageEmbed()
-      .setTitle(`New Bid Placed`)
-      .setDescription(getBidTweetText(auctionId, bid))
-      .setTimestamp(),
-  );
-  console.log('posted discord bid update');
-};
-=======
   /**
    * Send Discord message with an image of the current noun alerting users
    * @param auctionId The current auction ID
@@ -63,5 +44,4 @@
   async handleAuctionEndingSoon(_auctionId: number) {
     return;
   }
-}
->>>>>>> 6db682c1
+}