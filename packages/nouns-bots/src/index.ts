<<<<<<< HEAD
import {
  buildCounterName,
  getAuctionCache,
  getAuctionStartedTweetText,
  getNounPngBuffer,
  updateAuctionCache,
} from './utils';
import { getLastAuctionId } from './subgraph';
import { discordWebhook, incrementCounter, twitter } from './clients';
import Discord from 'discord.js';
=======
import { getAuctionCache, getAuctionStartedTweetText, getNounPngBuffer, updateAuctionCache } from './utils';
import { getLastAuction } from './subgraph';
import { twitter } from './clients';
>>>>>>> 2314bb05

/**
 * Process the last auction, update cache and push socials if new auction discovered
 */
async function processLastAuction() {
  const cachedAuctionId = await getAuctionCache();
<<<<<<< HEAD
  const lastAuctionId = await getLastAuctionId();
  console.log(
    `processLastAuction cachedAuctionId(${cachedAuctionId}) lastAuctionId(${lastAuctionId})`,
  );
=======
  const { id: lastAuctionId } = await getLastAuction();
  console.log(`processLastAuction cachedAuctionId(${cachedAuctionId}) lastAuctionId(${lastAuctionId})`);
>>>>>>> 2314bb05

  if (cachedAuctionId < lastAuctionId) {
    const png = await getNounPngBuffer(lastAuctionId.toString());
    if (png) {
      console.log(`processLastAuction tweeting discovered auction id and noun`);
      const mediaId = await twitter.v1.uploadMedia(png, { type: 'png' });
      await twitter.v1.tweet(
        getAuctionStartedTweetText(lastAuctionId),
        {
          media_ids: mediaId,
        },
      );
      discordWebhook.send(
        new Discord.MessageEmbed()
        .setTitle(`Discovered new auction`)
        .setURL('https://nounsdao-dev.web.app/auction')
        .addField('Auction ID', lastAuctionId, true)
        .setTimestamp()
        )
      incrementCounter(buildCounterName(`auctions_discovered`));
    } else {
      console.error(`Error generating png for noun auction ${lastAuctionId}`);
      discordWebhook.send(`Error generating png for noun auction ${lastAuctionId}`);
      incrementCounter(buildCounterName('error_png_generation'));
    }
    await updateAuctionCache(lastAuctionId);
    incrementCounter(buildCounterName('auction_cache_updates'));
  }
  incrementCounter(buildCounterName('auction_process_last_auction'));
}

setInterval(
  async () => processLastAuction(),
  30000,
)

processLastAuction().then(
  () => 'processLastAuction',
);<|MERGE_RESOLUTION|>--- conflicted
+++ resolved
@@ -1,4 +1,3 @@
-<<<<<<< HEAD
 import {
   buildCounterName,
   getAuctionCache,
@@ -6,54 +5,25 @@
   getNounPngBuffer,
   updateAuctionCache,
 } from './utils';
-import { getLastAuctionId } from './subgraph';
 import { discordWebhook, incrementCounter, twitter } from './clients';
-import Discord from 'discord.js';
-=======
-import { getAuctionCache, getAuctionStartedTweetText, getNounPngBuffer, updateAuctionCache } from './utils';
 import { getLastAuction } from './subgraph';
-import { twitter } from './clients';
->>>>>>> 2314bb05
+import { config } from './config';
+import { processNewAuction as twitterProcessNewAuction } from './handlers/twitter';
+import { processNewAuction as discordProcessNewAuction } from './handlers/discord';
 
 /**
  * Process the last auction, update cache and push socials if new auction discovered
  */
 async function processLastAuction() {
   const cachedAuctionId = await getAuctionCache();
-<<<<<<< HEAD
-  const lastAuctionId = await getLastAuctionId();
-  console.log(
-    `processLastAuction cachedAuctionId(${cachedAuctionId}) lastAuctionId(${lastAuctionId})`,
-  );
-=======
   const { id: lastAuctionId } = await getLastAuction();
   console.log(`processLastAuction cachedAuctionId(${cachedAuctionId}) lastAuctionId(${lastAuctionId})`);
->>>>>>> 2314bb05
 
   if (cachedAuctionId < lastAuctionId) {
-    const png = await getNounPngBuffer(lastAuctionId.toString());
-    if (png) {
-      console.log(`processLastAuction tweeting discovered auction id and noun`);
-      const mediaId = await twitter.v1.uploadMedia(png, { type: 'png' });
-      await twitter.v1.tweet(
-        getAuctionStartedTweetText(lastAuctionId),
-        {
-          media_ids: mediaId,
-        },
-      );
-      discordWebhook.send(
-        new Discord.MessageEmbed()
-        .setTitle(`Discovered new auction`)
-        .setURL('https://nounsdao-dev.web.app/auction')
-        .addField('Auction ID', lastAuctionId, true)
-        .setTimestamp()
-        )
-      incrementCounter(buildCounterName(`auctions_discovered`));
-    } else {
-      console.error(`Error generating png for noun auction ${lastAuctionId}`);
-      discordWebhook.send(`Error generating png for noun auction ${lastAuctionId}`);
-      incrementCounter(buildCounterName('error_png_generation'));
-    }
+
+    await twitterProcessNewAuction(lastAuctionId)
+    await discordProcessNewAuction(lastAuctionId)
+    incrementCounter(buildCounterName(`auctions_discovered`));
     await updateAuctionCache(lastAuctionId);
     incrementCounter(buildCounterName('auction_cache_updates'));
   }
