import {
  buildCounterName,
  buildIpfsUrl,
  getAuctionCache,
  getBidCache,
  updateAuctionCache,
} from './utils';
import { internalDiscordWebhook, incrementCounter, publicDiscordWebhook } from './clients';
import { getLastAuctionBids } from './subgraph';
import { processNewAuction as twitterProcessNewAuction, processNewBid as twitterProcessNewBid } from './handlers/twitter';
import { processNewAuction as discordProcessNewAuction } from './handlers/discord';
import { processNewAuction as pinataProcessNewAuction } from './handlers/pinata';

/**
 * Process the last auction, update cache and push socials if new auction or respective bid is discovered
 */
async function processAuction() {
  const cachedAuctionId = await getAuctionCache();
<<<<<<< HEAD
  const cachedBidId = await getBidCache();
  const lastAuctionBids = await getLastAuctionBids();
  const lastAuctionId = lastAuctionBids.id;
  console.log(`processAuction cachedAuctionId(${cachedAuctionId}) lastAuctionId(${lastAuctionId})`);
=======
  const { id: lastAuctionId } = await getLastAuction();
  console.log(
    `processLastAuction cachedAuctionId(${cachedAuctionId}) lastAuctionId(${lastAuctionId})`,
  );
>>>>>>> ef2f3704

  // check if new auction discovered
  if (cachedAuctionId < lastAuctionId) {
    const pinataUpload = await pinataProcessNewAuction(lastAuctionId);
    await twitterProcessNewAuction(lastAuctionId);
    if (pinataUpload !== undefined) {
      await discordProcessNewAuction(
        internalDiscordWebhook,
        lastAuctionId,
        buildIpfsUrl(pinataUpload.IpfsHash),
      );
      await discordProcessNewAuction(
        publicDiscordWebhook,
        lastAuctionId,
        buildIpfsUrl(pinataUpload.IpfsHash),
      );
    }
    incrementCounter(buildCounterName(`auctions_discovered`));
    await updateAuctionCache(lastAuctionId);
    incrementCounter(buildCounterName('auction_cache_updates'));
  }
  incrementCounter(buildCounterName('auction_process_last_auction'));

  // check if new bid discovered
  if (lastAuctionBids.bids.length > 0 && cachedBidId != lastAuctionBids.bids[0].id) {
    await twitterProcessNewBid(lastAuctionId, lastAuctionBids.bids[0]);
  }
}

<<<<<<< HEAD
setInterval(
  async () => processAuction(),
  30000,
)

processAuction().then(
  () => 'processAuction',
);
=======
setInterval(async () => processLastAuction(), 30000);

processLastAuction().then(() => 'processLastAuction');
>>>>>>> ef2f3704
<|MERGE_RESOLUTION|>--- conflicted
+++ resolved
@@ -16,17 +16,10 @@
  */
 async function processAuction() {
   const cachedAuctionId = await getAuctionCache();
-<<<<<<< HEAD
   const cachedBidId = await getBidCache();
   const lastAuctionBids = await getLastAuctionBids();
   const lastAuctionId = lastAuctionBids.id;
   console.log(`processAuction cachedAuctionId(${cachedAuctionId}) lastAuctionId(${lastAuctionId})`);
-=======
-  const { id: lastAuctionId } = await getLastAuction();
-  console.log(
-    `processLastAuction cachedAuctionId(${cachedAuctionId}) lastAuctionId(${lastAuctionId})`,
-  );
->>>>>>> ef2f3704
 
   // check if new auction discovered
   if (cachedAuctionId < lastAuctionId) {
@@ -56,7 +49,6 @@
   }
 }
 
-<<<<<<< HEAD
 setInterval(
   async () => processAuction(),
   30000,
@@ -64,9 +56,4 @@
 
 processAuction().then(
   () => 'processAuction',
-);
-=======
-setInterval(async () => processLastAuction(), 30000);
-
-processLastAuction().then(() => 'processLastAuction');
->>>>>>> ef2f3704
+);