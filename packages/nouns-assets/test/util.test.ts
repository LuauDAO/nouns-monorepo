import { expect } from 'chai';
import { keccak256 as solidityKeccak256 } from '@ethersproject/solidity';
import {
<<<<<<< HEAD
  hexShiftAndCast,
=======
  shiftRightAndCast,
>>>>>>> 90cb0a47
  getPseudorandomPart,
  getNounSeedFromBlockHash,
  getNounData,
} from '../src/index';
import { images } from '../src/image-data.json';
import { NounSeed } from '../src/types';

const { bodies, accessories, heads, glasses } = images;

describe('@noun/assets utils', () => {
  // Test against Noun 116, created at block 13661786
  const NOUN116_ID = 116;
  const NOUN116_SEED: NounSeed = {
    background: 1,
    body: 28,
    accessory: 120,
    head: 95,
    glasses: 15,
  };
  const NOUN116_PREV_BLOCKHASH =
    '0x5014101691e81d79a2eba711e698118e1a90c9be7acb2f40d7f200134ee53e01';
  const NOUN116_PSEUDORANDOMNESS = solidityKeccak256(
    ['bytes32', 'uint256'],
    [NOUN116_PREV_BLOCKHASH, NOUN116_ID],
  );

  describe('shiftRightAndCast', () => {
    it('should work correctly', () => {
      expect(shiftRightAndCast(NOUN116_PREV_BLOCKHASH, 0, 48)).to.equal('0x00134ee53e01');
      expect(shiftRightAndCast(NOUN116_PREV_BLOCKHASH, 48, 48)).to.equal('0x7acb2f40d7f2');
    });
  });

  describe('getPseudorandomPart', () => {
    it('should match NounsSeeder.sol implementation for a pseudorandomly chosen part', () => {
      const headShift = 144;
      const { head } = NOUN116_SEED;
      expect(getPseudorandomPart(NOUN116_PSEUDORANDOMNESS, heads.length, headShift)).to.be.equal(
        head,
      );
    });
  });

  describe('getNounSeedFromBlockHash', () => {
    it('should match NounsSeeder.sol implementation for generating a Noun seed', () => {
      expect(getNounSeedFromBlockHash(NOUN116_ID, NOUN116_PREV_BLOCKHASH)).to.deep.equal(
        NOUN116_SEED,
      );
    });
  });
});<|MERGE_RESOLUTION|>--- conflicted
+++ resolved
@@ -1,11 +1,7 @@
 import { expect } from 'chai';
 import { keccak256 as solidityKeccak256 } from '@ethersproject/solidity';
 import {
-<<<<<<< HEAD
-  hexShiftAndCast,
-=======
   shiftRightAndCast,
->>>>>>> 90cb0a47
   getPseudorandomPart,
   getNounSeedFromBlockHash,
   getNounData,
