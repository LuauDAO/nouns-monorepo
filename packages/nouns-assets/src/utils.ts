--- conflicted
+++ resolved
@@ -41,13 +41,6 @@
  * @param shiftAmount The amount to right shift
  * @param uintSize The uint bit size to cast to
  */
-<<<<<<< HEAD
-export const hexShiftAndCast = (hex: string, shiftAmount: number, uintSize: number): string => {
-  hex = hex.replace(/0x/, '');
-  const start = hex.length - (shiftAmount + uintSize) / 4;
-  const end = hex.length - shiftAmount / 4;
-  return `0x${hex.substring(start, end)}`;
-=======
 export const shiftRightAndCast = (
   value: BigNumberish,
   shiftAmount: number,
@@ -55,7 +48,6 @@
 ): string => {
   const shifted = BigNumber.from(value).shr(shiftAmount).toHexString();
   return `0x${shifted.substring(shifted.length - uintSize / 4)}`;
->>>>>>> 90cb0a47
 };
 
 /**
@@ -69,17 +61,10 @@
   pseudorandomness: string,
   partCount: number,
   shiftAmount: number,
-<<<<<<< HEAD
-  uintSize = 48,
-): number => {
-  const uint48 = hexShiftAndCast(pseudorandomness, shiftAmount, uintSize);
-  return BigNumber.from(uint48).mod(partCount).toNumber();
-=======
   uintSize: number = 48,
 ): number => {
   const hex = shiftRightAndCast(pseudorandomness, shiftAmount, uintSize);
   return BigNumber.from(hex).mod(partCount).toNumber();
->>>>>>> 90cb0a47
 };
 
 /**
