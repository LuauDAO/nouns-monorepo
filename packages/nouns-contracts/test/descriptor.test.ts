import chai from 'chai';
import { solidity } from 'ethereum-waffle';
import { NounsDescriptor } from '../typechain';
import ImageData from '../files/image-data.json';
import { LongestPart } from './types';
import { deployNounsDescriptor, populateDescriptor } from './utils';
import { ethers } from 'hardhat';
import { appendFileSync } from 'fs';

chai.use(solidity);
const { expect } = chai;

describe('NounsDescriptor', () => {
  let nounsDescriptor: NounsDescriptor;
  let snapshotId: number;

  const part: LongestPart = {
    length: 0,
    index: 0,
  };
  const longest: Record<string, LongestPart> = {
    bodies: part,
    accessories: part,
    heads: part,
    glasses: part,
  };

  before(async () => {
    nounsDescriptor = await deployNounsDescriptor();

    for (const [l, layer] of Object.entries(ImageData.images)) {
      for (const [i, item] of layer.entries()) {
        if (item.data.length > longest[l].length) {
          longest[l] = {
            length: item.data.length,
            index: i,
          };
        }
      }
    }

    await populateDescriptor(nounsDescriptor);
  });

  beforeEach(async () => {
    snapshotId = await ethers.provider.send('evm_snapshot', []);
  });

  afterEach(async () => {
    await ethers.provider.send('evm_revert', [snapshotId]);
  });

<<<<<<< HEAD
  it('should generate valid token uri metadata', async () => {
=======
  it('should generate valid token uri metadata when data uris are disabled', async () => {
    const BASE_URI = 'https://api.nouns.wtf/metadata/';

    await nounsDescriptor.setBaseURI(BASE_URI);
    await nounsDescriptor.toggleDataURIEnabled();

    const tokenUri = await nounsDescriptor.tokenURI(0, {
      background: 0,
      body: longest.bodies.index,
      accessory: longest.accessories.index,
      head: longest.heads.index,
      glasses: longest.glasses.index,
    });
    expect(tokenUri).to.equal(`${BASE_URI}0`);
  });

  it('should generate valid token uri metadata when data uris are enabled', async () => {
>>>>>>> 87e0d7c9
    const tokenUri = await nounsDescriptor.tokenURI(0, {
      background: 0,
      body: longest.bodies.index,
      accessory: longest.accessories.index,
      head: longest.heads.index,
      glasses: longest.glasses.index,
    });
    const { name, description, image } = JSON.parse(
      Buffer.from(tokenUri.replace('data:application/json;base64,', ''), 'base64').toString(
        'ascii',
      ),
    );
    expect(name).to.equal('Noun 0');
    expect(description).to.equal('Noun 0 is a member of the Nouns DAO');
    expect(image).to.not.be.undefined;
  });

  // Unskip this test to validate the encoding of all parts. It ensures that no parts revert when building the token URI.
  // This test also outputs a parts.html file, which can be visually inspected.
  // Note that this test takes a long time to run. You must increase the mocha timeout to a large number.
  it.skip('should generate valid token uri metadata for all supported parts', async () => {
    console.log('Running... this may take a little while...');

    const { bgcolors, images } = ImageData;
    const { bodies, accessories, heads, glasses } = images;
    const max = Math.max(bodies.length, accessories.length, heads.length, glasses.length);
    for (let i = 0; i < max; i++) {
      const tokenUri = await nounsDescriptor.tokenURI(i, {
        background: Math.min(i, bgcolors.length - 1),
        body: Math.min(i, bodies.length - 1),
        accessory: Math.min(i, accessories.length - 1),
        head: Math.min(i, heads.length - 1),
        glasses: Math.min(i, glasses.length - 1),
      });
      const { name, description, image } = JSON.parse(
        Buffer.from(tokenUri.replace('data:application/json;base64,', ''), 'base64').toString(
          'ascii',
        ),
      );
      expect(name).to.equal(`Noun ${i}`);
      expect(description).to.equal(`Noun ${i} is a member of the Nouns DAO`);
      expect(image).to.not.be.undefined;

      appendFileSync(
        'parts.html',
        Buffer.from(image.split(';base64,').pop(), 'base64').toString('ascii'),
      );

      if (i && i % Math.round(max / 10) === 0) {
        console.log(`${Math.round((i / max) * 100)}% complete`);
      }
    }
  });
});<|MERGE_RESOLUTION|>--- conflicted
+++ resolved
@@ -50,27 +50,7 @@
     await ethers.provider.send('evm_revert', [snapshotId]);
   });
 
-<<<<<<< HEAD
   it('should generate valid token uri metadata', async () => {
-=======
-  it('should generate valid token uri metadata when data uris are disabled', async () => {
-    const BASE_URI = 'https://api.nouns.wtf/metadata/';
-
-    await nounsDescriptor.setBaseURI(BASE_URI);
-    await nounsDescriptor.toggleDataURIEnabled();
-
-    const tokenUri = await nounsDescriptor.tokenURI(0, {
-      background: 0,
-      body: longest.bodies.index,
-      accessory: longest.accessories.index,
-      head: longest.heads.index,
-      glasses: longest.glasses.index,
-    });
-    expect(tokenUri).to.equal(`${BASE_URI}0`);
-  });
-
-  it('should generate valid token uri metadata when data uris are enabled', async () => {
->>>>>>> 87e0d7c9
     const tokenUri = await nounsDescriptor.tokenURI(0, {
       background: 0,
       body: longest.bodies.index,
