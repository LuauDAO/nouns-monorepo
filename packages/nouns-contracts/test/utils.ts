import { ethers, network } from 'hardhat';
import { SignerWithAddress } from '@nomiclabs/hardhat-ethers/signers';
import {
  NounsDescriptor,
  NounsDescriptor__factory as NounsDescriptorFactory,
  NounsToken,
  NounsToken__factory as NounsTokenFactory,
  NounsSeeder,
<<<<<<< HEAD
  NounsSeeder__factory,
  WETH,
  WETH__factory,
  SVGRenderer__factory,
  NFTDescriptor__factory,
=======
  NounsSeeder__factory as NounsSeederFactory,
  Weth,
  Weth__factory as WethFactory,
>>>>>>> 87e0d7c9
} from '../typechain';
import ImageData from '../files/image-data.json';
import { Block } from '@ethersproject/abstract-provider';
import { chunkArray } from '../utils';

export type TestSigners = {
  deployer: SignerWithAddress;
  account0: SignerWithAddress;
  account1: SignerWithAddress;
  account2: SignerWithAddress;
};

export const getSigners = async (): Promise<TestSigners> => {
  const [deployer, account0, account1, account2] = await ethers.getSigners();
  return {
    deployer,
    account0,
    account1,
    account2,
  };
};

export const deployNounsDescriptor = async (
  deployer?: SignerWithAddress,
): Promise<NounsDescriptor> => {
  const signer = deployer || (await getSigners()).deployer;
<<<<<<< HEAD
  const nftDescriptorFactory = new NFTDescriptor__factory(signer);
  const svgRendererFactory = new SVGRenderer__factory(signer);

  const nftDescriptorLibrary = await nftDescriptorFactory.deploy();
  const nounsDescriptorFactory = new NounsDescriptor__factory(
=======
  const nftDescriptorLibraryFactory = await ethers.getContractFactory('NFTDescriptor', signer);
  const nftDescriptorLibrary = await nftDescriptorLibraryFactory.deploy();
  const nounsDescriptorFactory = new NounsDescriptorFactory(
>>>>>>> 87e0d7c9
    {
      'contracts/libs/NFTDescriptor.sol:NFTDescriptor': nftDescriptorLibrary.address,
    },
    signer,
  );

  const renderer = await svgRendererFactory.deploy();
  return nounsDescriptorFactory.deploy(renderer.address);
};

export const deployNounsSeeder = async (deployer?: SignerWithAddress): Promise<NounsSeeder> => {
  const factory = new NounsSeederFactory(deployer || (await getSigners()).deployer);

  return factory.deploy();
};

export const deployNounsToken = async (
  deployer?: SignerWithAddress,
  noundersDAO?: string,
  minter?: string,
  descriptor?: string,
  seeder?: string,
  proxyRegistryAddress?: string,
): Promise<NounsToken> => {
  const signer = deployer || (await getSigners()).deployer;
  const factory = new NounsTokenFactory(signer);

  return factory.deploy(
    noundersDAO || signer.address,
    minter || signer.address,
    descriptor || (await deployNounsDescriptor(signer)).address,
    seeder || (await deployNounsSeeder(signer)).address,
    proxyRegistryAddress || address(0),
  );
};

<<<<<<< HEAD
export const deployWETH = async (deployer?: SignerWithAddress): Promise<WETH> => {
  const factory = new WETH__factory(deployer || (await getSigners()).deployer);
=======
export const deployWeth = async (deployer?: SignerWithAddress): Promise<Weth> => {
  const factory = new WethFactory(deployer || (await await getSigners()).deployer);
>>>>>>> 87e0d7c9

  return factory.deploy();
};

export const populateDescriptor = async (nounsDescriptor: NounsDescriptor): Promise<void> => {
  const { bgcolors, palette, images } = ImageData;
  const { bodies, accessories, heads, glasses } = images;

  // Split up head and accessory population due to high gas usage
  await Promise.all([
    nounsDescriptor.addManyBackgrounds(bgcolors),
<<<<<<< HEAD
    nounsDescriptor.setPalette(0, `0x000000${partcolors.join('')}`),
=======
    nounsDescriptor.addManyColorsToPalette(0, palette),
>>>>>>> 87e0d7c9
    nounsDescriptor.addManyBodies(bodies.map(({ data }) => data)),
    chunkArray(accessories, 10).map(chunk =>
      nounsDescriptor.addManyAccessories(chunk.map(({ data }) => data)),
    ),
    chunkArray(heads, 10).map(chunk => nounsDescriptor.addManyHeads(chunk.map(({ data }) => data))),
    nounsDescriptor.addManyGlasses(glasses.map(({ data }) => data)),
  ]);
};

/**
 * Return a function used to mint `amount` Nouns on the provided `token`
 * @param token The Nouns ERC721 token
 * @param amount The number of Nouns to mint
 */
export const MintNouns = (
  token: NounsToken,
  burnNoundersTokens = true,
): ((amount: number) => Promise<void>) => {
  return async (amount: number): Promise<void> => {
    for (let i = 0; i < amount; i++) {
      await token.mint();
    }
    if (!burnNoundersTokens) return;

    await setTotalSupply(token, amount);
  };
};

/**
 * Mints or burns tokens to target a total supply. Due to Nounders' rewards tokens may be burned and tokenIds will not be sequential
 */
export const setTotalSupply = async (token: NounsToken, newTotalSupply: number): Promise<void> => {
  const totalSupply = (await token.totalSupply()).toNumber();

  if (totalSupply < newTotalSupply) {
    for (let i = 0; i < newTotalSupply - totalSupply; i++) {
      await token.mint();
    }
    // If Nounder's reward tokens were minted totalSupply will be more than expected, so run setTotalSupply again to burn extra tokens
    await setTotalSupply(token, newTotalSupply);
  }

  if (totalSupply > newTotalSupply) {
    for (let i = newTotalSupply; i < totalSupply; i++) {
      await token.burn(i);
    }
  }
};

// The following adapted from `https://github.com/compound-finance/compound-protocol/blob/master/tests/Utils/Ethereum.js`

const rpc = <T = unknown>({
  method,
  params,
}: {
  method: string;
  params?: unknown[];
}): Promise<T> => {
  return network.provider.send(method, params);
};

export const encodeParameters = (types: string[], values: unknown[]): string => {
  const abi = new ethers.utils.AbiCoder();
  return abi.encode(types, values);
};

export const blockByNumber = async (n: number | string): Promise<Block> => {
  return rpc({ method: 'eth_getBlockByNumber', params: [n, false] });
};

export const increaseTime = async (seconds: number): Promise<unknown> => {
  await rpc({ method: 'evm_increaseTime', params: [seconds] });
  return rpc({ method: 'evm_mine' });
};

export const freezeTime = async (seconds: number): Promise<unknown> => {
  await rpc({ method: 'evm_increaseTime', params: [-1 * seconds] });
  return rpc({ method: 'evm_mine' });
};

export const advanceBlocks = async (blocks: number): Promise<void> => {
  for (let i = 0; i < blocks; i++) {
    await mineBlock();
  }
};

export const blockNumber = async (parse = true): Promise<number> => {
  const result = await rpc<number>({ method: 'eth_blockNumber' });
  return parse ? parseInt(result.toString()) : result;
};

export const blockTimestamp = async (
  n: number | string,
  parse = true,
): Promise<number | string> => {
  const block = await blockByNumber(n);
  return parse ? parseInt(block.timestamp.toString()) : block.timestamp;
};

export const setNextBlockTimestamp = async (n: number, mine = true): Promise<void> => {
  await rpc({ method: 'evm_setNextBlockTimestamp', params: [n] });
  if (mine) await mineBlock();
};

export const minerStop = async (): Promise<void> => {
  await network.provider.send('evm_setAutomine', [false]);
  await network.provider.send('evm_setIntervalMining', [0]);
};

export const minerStart = async (): Promise<void> => {
  await network.provider.send('evm_setAutomine', [true]);
};

export const mineBlock = async (): Promise<void> => {
  await network.provider.send('evm_mine');
};

export const chainId = async (): Promise<number> => {
  return parseInt(await network.provider.send('eth_chainId'), 16);
};

export const address = (n: number): string => {
  return `0x${n.toString(16).padStart(40, '0')}`;
};<|MERGE_RESOLUTION|>--- conflicted
+++ resolved
@@ -6,17 +6,11 @@
   NounsToken,
   NounsToken__factory as NounsTokenFactory,
   NounsSeeder,
-<<<<<<< HEAD
-  NounsSeeder__factory,
+  NounsSeeder__factory as NounsSeederFactory,
   WETH,
-  WETH__factory,
-  SVGRenderer__factory,
-  NFTDescriptor__factory,
-=======
-  NounsSeeder__factory as NounsSeederFactory,
-  Weth,
-  Weth__factory as WethFactory,
->>>>>>> 87e0d7c9
+  WETH__factory as WETHFactory,
+  NFTDescriptor__factory as NFTDescriptorFactory,
+  SVGRenderer__factory as SVGRendererFactory,
 } from '../typechain';
 import ImageData from '../files/image-data.json';
 import { Block } from '@ethersproject/abstract-provider';
@@ -43,17 +37,11 @@
   deployer?: SignerWithAddress,
 ): Promise<NounsDescriptor> => {
   const signer = deployer || (await getSigners()).deployer;
-<<<<<<< HEAD
-  const nftDescriptorFactory = new NFTDescriptor__factory(signer);
-  const svgRendererFactory = new SVGRenderer__factory(signer);
+  const nftDescriptorFactory = new NFTDescriptorFactory(signer);
+  const svgRendererFactory = new SVGRendererFactory(signer);
 
   const nftDescriptorLibrary = await nftDescriptorFactory.deploy();
-  const nounsDescriptorFactory = new NounsDescriptor__factory(
-=======
-  const nftDescriptorLibraryFactory = await ethers.getContractFactory('NFTDescriptor', signer);
-  const nftDescriptorLibrary = await nftDescriptorLibraryFactory.deploy();
   const nounsDescriptorFactory = new NounsDescriptorFactory(
->>>>>>> 87e0d7c9
     {
       'contracts/libs/NFTDescriptor.sol:NFTDescriptor': nftDescriptorLibrary.address,
     },
@@ -90,13 +78,8 @@
   );
 };
 
-<<<<<<< HEAD
 export const deployWETH = async (deployer?: SignerWithAddress): Promise<WETH> => {
-  const factory = new WETH__factory(deployer || (await getSigners()).deployer);
-=======
-export const deployWeth = async (deployer?: SignerWithAddress): Promise<Weth> => {
-  const factory = new WethFactory(deployer || (await await getSigners()).deployer);
->>>>>>> 87e0d7c9
+  const factory = new WETHFactory(deployer || (await getSigners()).deployer);
 
   return factory.deploy();
 };
@@ -108,11 +91,7 @@
   // Split up head and accessory population due to high gas usage
   await Promise.all([
     nounsDescriptor.addManyBackgrounds(bgcolors),
-<<<<<<< HEAD
-    nounsDescriptor.setPalette(0, `0x000000${partcolors.join('')}`),
-=======
-    nounsDescriptor.addManyColorsToPalette(0, palette),
->>>>>>> 87e0d7c9
+    nounsDescriptor.setPalette(0, `0x000000${palette.join('')}`),
     nounsDescriptor.addManyBodies(bodies.map(({ data }) => data)),
     chunkArray(accessories, 10).map(chunk =>
       nounsDescriptor.addManyAccessories(chunk.map(({ data }) => data)),
