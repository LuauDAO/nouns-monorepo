--- conflicted
+++ resolved
@@ -25,21 +25,12 @@
 import { SignerWithAddress } from '@nomiclabs/hardhat-ethers/signers';
 import {
   NounsToken,
-<<<<<<< HEAD
-  NounsDescriptor__factory,
-  NounsDAOProxy__factory,
+  NounsDescriptor__factory as NounsDescriptorFactory,
+  NounsDAOProxy__factory as NounsDAOProxyFactory,
   NounsDAOLogicV1,
-  NounsDAOLogicV1__factory,
+  NounsDAOLogicV1__factory as NounsDAOLogicV1Factory,
   NounsDAOExecutor,
-  NounsDAOExecutor__factory,
-=======
-  NounsDescriptor__factory as NounsDescriptorFactory,
-  NounsDaoProxy__factory as NounsDaoProxyFactory,
-  NounsDaoLogicV1,
-  NounsDaoLogicV1__factory as NounsDaoLogicV1Factory,
-  NounsDaoExecutor,
-  NounsDaoExecutor__factory as NounsDaoExecutorFactory,
->>>>>>> 87e0d7c9
+  NounsDAOExecutor__factory as NounsDAOExecutorFactory,
 } from '../../../typechain';
 
 chai.use(solidity);
@@ -85,32 +76,20 @@
   });
 
   // Deploy NounsDAOExecutor with pre-computed Delegator address
-<<<<<<< HEAD
-  timelock = await new NounsDAOExecutor__factory(deployer).deploy(
+  timelock = await new NounsDAOExecutorFactory(deployer).deploy(
     govDelegatorAddress,
     timelockDelay,
   );
   const timelockAddress = timelock.address;
 
   // Deploy Delegate
-  const { address: govDelegateAddress } = await new NounsDAOLogicV1__factory(deployer).deploy();
-=======
-  timelock = await new NounsDaoExecutorFactory(deployer).deploy(govDelegatorAddress, timelockDelay);
-  const timelockAddress = timelock.address;
-
-  // Deploy Delegate
-  const { address: govDelegateAddress } = await new NounsDaoLogicV1Factory(deployer).deploy();
->>>>>>> 87e0d7c9
+  const { address: govDelegateAddress } = await new NounsDAOLogicV1Factory(deployer).deploy();
 
   // Deploy Nouns token
   token = await deployNounsToken(deployer);
 
   // Deploy Delegator
-<<<<<<< HEAD
-  await new NounsDAOProxy__factory(deployer).deploy(
-=======
-  await new NounsDaoProxyFactory(deployer).deploy(
->>>>>>> 87e0d7c9
+  await new NounsDAOProxyFactory(deployer).deploy(
     timelockAddress,
     token.address,
     vetoer.address,
@@ -123,11 +102,7 @@
   );
 
   // Cast Delegator as Delegate
-<<<<<<< HEAD
-  gov = NounsDAOLogicV1__factory.connect(govDelegatorAddress, deployer);
-=======
-  gov = NounsDaoLogicV1Factory.connect(govDelegatorAddress, deployer);
->>>>>>> 87e0d7c9
+  gov = NounsDAOLogicV1Factory.connect(govDelegatorAddress, deployer);
 
   await populateDescriptor(NounsDescriptorFactory.connect(await token.descriptor(), deployer));
 
