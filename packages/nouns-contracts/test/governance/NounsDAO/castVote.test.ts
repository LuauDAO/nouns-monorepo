--- conflicted
+++ resolved
@@ -19,15 +19,9 @@
 import { SignerWithAddress } from '@nomiclabs/hardhat-ethers/signers';
 import {
   NounsToken,
-<<<<<<< HEAD
-  NounsDescriptor__factory,
+  NounsDescriptor__factory as NounsDescriptorFactory,
   NounsDAOLogicV1Harness,
-  NounsDAOLogicV1Harness__factory,
-=======
-  NounsDescriptor__factory as NounsDescriptorFactory,
-  NounsDaoLogicV1Harness,
-  NounsDaoLogicV1Harness__factory as NounsDaoLogicV1HarnessFactory,
->>>>>>> 87e0d7c9
+  NounsDAOLogicV1Harness__factory as NounsDAOLogicV1HarnessFactory,
 } from '../../../typechain';
 
 chai.use(solidity);
@@ -36,13 +30,8 @@
 async function deployGovernor(
   deployer: SignerWithAddress,
   tokenAddress: string,
-<<<<<<< HEAD
 ): Promise<NounsDAOLogicV1Harness> {
-  const { address: govDelegateAddress } = await new NounsDAOLogicV1Harness__factory(
-=======
-): Promise<NounsDaoLogicV1Harness> {
-  const { address: govDelegateAddress } = await new NounsDaoLogicV1HarnessFactory(
->>>>>>> 87e0d7c9
+  const { address: govDelegateAddress } = await new NounsDAOLogicV1HarnessFactory(
     deployer,
   ).deploy();
   const params = [
@@ -61,11 +50,7 @@
     await ethers.getContractFactory('NounsDAOProxy', deployer)
   ).deploy(...params);
 
-<<<<<<< HEAD
-  return NounsDAOLogicV1Harness__factory.connect(_govDelegatorAddress, deployer);
-=======
-  return NounsDaoLogicV1HarnessFactory.connect(_govDelegatorAddress, deployer);
->>>>>>> 87e0d7c9
+  return NounsDAOLogicV1HarnessFactory.connect(_govDelegatorAddress, deployer);
 }
 
 let snapshotId: number;
