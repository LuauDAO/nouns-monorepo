import chai from 'chai';
import { solidity } from 'ethereum-waffle';
import hardhat from 'hardhat';

const { ethers } = hardhat;

import { BigNumber as EthersBN } from 'ethers';

import {
  deployNounsToken,
  getSigners,
  TestSigners,
  setTotalSupply,
  populateDescriptor,
} from '../../utils';

import {
  mineBlock,
  address,
  encodeParameters,
  freezeTime,
  advanceBlocks,
  setNextBlockTimestamp,
} from '../../utils';

import { SignerWithAddress } from '@nomiclabs/hardhat-ethers/signers';

import {
  NounsToken,
<<<<<<< HEAD
  NounsDescriptor__factory,
  NounsDAOExecutorHarness,
  NounsDAOExecutorHarness__factory,
  NounsDAOImmutable,
  NounsDAOImmutable__factory,
=======
  NounsDescriptor__factory as NounsDescriptorFactory,
  NounsDaoExecutorHarness,
  NounsDaoExecutorHarness__factory as NounsDaoExecutorHarnessFactory,
  NounsDaoImmutable,
  NounsDaoImmutable__factory as NounsDaoImmutableFactory,
>>>>>>> 87e0d7c9
} from '../../../typechain';

chai.use(solidity);
const { expect } = chai;

const states: string[] = [
  'Pending',
  'Active',
  'Canceled',
  'Defeated',
  'Succeeded',
  'Queued',
  'Expired',
  'Executed',
];

let token: NounsToken;
let deployer: SignerWithAddress;
let account0: SignerWithAddress;
let account1: SignerWithAddress;
let signers: TestSigners;

let gov: NounsDAOImmutable;
let timelock: NounsDAOExecutorHarness;
let delay: number;

let targets: string[];
let values: string[];
let signatures: string[];
let callDatas: string[];
let proposalId: EthersBN;

let snapshotId: number;

async function expectState(proposalId: number | EthersBN, expectedState: string) {
  const actualState = states[await gov.state(proposalId)];
  expect(actualState).to.equal(expectedState);
}

async function makeProposal(
  proposer: SignerWithAddress = deployer,
  mintAmount = 5,
  transferAmount = 0,
  transferTo: SignerWithAddress = proposer,
  proposalThresholdBPS = 1,
) {
  await setTotalSupply(token, mintAmount);

  delay = 4 * 24 * 60 * 60;

<<<<<<< HEAD
  timelock = await new NounsDAOExecutorHarness__factory(deployer).deploy(deployer.address, delay);

  gov = await new NounsDAOImmutable__factory(deployer).deploy(
=======
  timelock = await new NounsDaoExecutorHarnessFactory(deployer).deploy(deployer.address, delay);

  gov = await new NounsDaoImmutableFactory(deployer).deploy(
>>>>>>> 87e0d7c9
    timelock.address,
    token.address,
    address(0),
    deployer.address,
    1728,
    1,
    proposalThresholdBPS,
    1,
  );

  await timelock.harnessSetAdmin(gov.address);

  targets = [deployer.address];
  values = ['0'];
  signatures = ['getBalanceOf(address)'];
  callDatas = [encodeParameters(['address'], [deployer.address])];

  for (let i = 0; transferAmount > 0; i++) {
    await token.transferFrom(deployer.address, transferTo.address, i);
    transferAmount--;
  }

  await gov.connect(proposer).propose(targets, values, signatures, callDatas, 'do nothing');
  proposalId = await gov.latestProposalIds(proposer.address);
}

describe('NounsDAO#state/1', () => {
  before(async () => {
    await freezeTime(100);
    signers = await getSigners();
    deployer = signers.deployer;
    account0 = signers.account0;
    account1 = signers.account1;

    token = await deployNounsToken(signers.deployer);

    await populateDescriptor(
      NounsDescriptorFactory.connect(await token.descriptor(), signers.deployer),
    );
  });

  beforeEach(async () => {
    snapshotId = await ethers.provider.send('evm_snapshot', []);
  });

  afterEach(async () => {
    await ethers.provider.send('evm_revert', [snapshotId]);
  });

  it('Invalid for proposal not found', async () => {
    await makeProposal();
    await expect(gov.state(5)).revertedWith('NounsDAO::state: invalid proposal id');
  });

  it('Pending', async () => {
    await makeProposal();
    expectState(proposalId, 'Pending');
  });

  it('Active', async () => {
    await makeProposal();
    expectState(proposalId, 'Pending');

    // mine blocks passed voting delay; voting delay is 1 block, have to wait 2 blocks
    await mineBlock();
    await mineBlock();

    expectState(proposalId, 'Active');
  });

  it('Canceled', async () => {
    // set proposalThresholdBPS to 10% (1 token) so proposalThreshold is > 0
    await makeProposal(account0, 10, 2, account0, 1000);
    await gov.proposals(proposalId);

    // send away the delegates
    await token.connect(account0).delegate(deployer.address);

    await mineBlock();
    await mineBlock();

    await gov.cancel(proposalId);

    expectState(proposalId, 'Canceled');
  });

  it('Defeated by running out of time', async () => {
    await makeProposal();
    // travel to end block
    await advanceBlocks(2000);

    expectState(proposalId, 'Defeated');
  });

  it('Defeated by voting against', async () => {
    await makeProposal(deployer, 5, 3, account0);

    // pass the waiting period of 1 block
    await mineBlock();

    // cast 2 votes for
    await gov.connect(deployer).castVote(proposalId, 1);

    // cast 3 votes against
    await gov.connect(account0).castVote(proposalId, 0);

    // travel to end block
    await advanceBlocks(2000);
    expectState(proposalId, 'Defeated');
  });

  it('Succeeded', async () => {
    // deployer mints 5, sends 2 to account0, account0 proposes,
    await makeProposal(account0, 5, 2);
    await mineBlock();

    // cast 3 votes for
    await gov.connect(deployer).castVote(proposalId, 1);

    // cast 2 votes against
    await gov.connect(account0).castVote(proposalId, 0);

    await advanceBlocks(2000);

    expectState(proposalId, 'Succeeded');
  });

  it('Cannot queue if defeated', async () => {
    await makeProposal();
    await advanceBlocks(2000);

    expectState(proposalId, 'Defeated');

    await expect(gov.queue(proposalId)).revertedWith(
      'queue: proposal can only be queued if it is succeeded',
    );
  });

  it('Cannot queue if canceled', async () => {
    await makeProposal();
    await gov.cancel(proposalId);

    expectState(proposalId, 'Canceled');

    await expect(gov.queue(proposalId)).revertedWith(
      'queue: proposal can only be queued if it is succeeded',
    );
  });

  it('Queued', async () => {
    await makeProposal();
    await mineBlock();

    await gov.connect(deployer).castVote(proposalId, 1);

    await expect(gov.queue(proposalId)).revertedWith(
      'queue: proposal can only be queued if it is succeeded',
    );

    await advanceBlocks(2000);

    // anyone can queue
    await gov.connect(account0).queue(proposalId);

    expectState(proposalId, 'Queued');
  });

  it('Expired', async () => {
    await makeProposal();
    await mineBlock();

    await gov.connect(deployer).castVote(proposalId, 1);

    await advanceBlocks(2000);

    await gov.connect(account0).queue(proposalId);
    const gracePeriod = await timelock.GRACE_PERIOD();
    const { eta } = await gov.proposals(proposalId);

    // 1 second before grace period, still Queued
    await setNextBlockTimestamp(eta.add(gracePeriod).sub(1).toNumber());

    expectState(proposalId, 'Queued');

    // Mining at graceperiod
    await setNextBlockTimestamp(eta.add(gracePeriod).toNumber());

    expectState(proposalId, 'Expired');
  });

  it('Executed, only after queued', async () => {
    await makeProposal();
    await mineBlock();

    await gov.connect(deployer).castVote(proposalId, 1);

    await expect(gov.execute(proposalId)).revertedWith(
      'execute: proposal can only be executed if it is queued',
    );

    await advanceBlocks(2000);

    await expect(gov.execute(proposalId)).revertedWith(
      'execute: proposal can only be executed if it is queued',
    );

    await gov.connect(account0).queue(proposalId);

    const gracePeriod = await timelock.GRACE_PERIOD();
    const { eta } = await gov.proposals(proposalId);

    await setNextBlockTimestamp(eta.add(gracePeriod).sub(2).toNumber());

    expectState(proposalId, 'Queued');

    // the execute call can happen 1 second before the grace period expires
    await setNextBlockTimestamp(eta.add(gracePeriod).sub(1).toNumber(), false);

    await gov.connect(account1).execute(proposalId);

    expectState(proposalId, 'Executed');

    // still executed even though would be expired
    await setNextBlockTimestamp(eta.add(gracePeriod).toNumber());

    expectState(proposalId, 'Executed');
  });
});<|MERGE_RESOLUTION|>--- conflicted
+++ resolved
@@ -27,19 +27,11 @@
 
 import {
   NounsToken,
-<<<<<<< HEAD
-  NounsDescriptor__factory,
+  NounsDescriptor__factory as NounsDescriptorFactory,
   NounsDAOExecutorHarness,
-  NounsDAOExecutorHarness__factory,
+  NounsDAOExecutorHarness__factory as NounsDAOExecutorHarnessFactory,
   NounsDAOImmutable,
-  NounsDAOImmutable__factory,
-=======
-  NounsDescriptor__factory as NounsDescriptorFactory,
-  NounsDaoExecutorHarness,
-  NounsDaoExecutorHarness__factory as NounsDaoExecutorHarnessFactory,
-  NounsDaoImmutable,
-  NounsDaoImmutable__factory as NounsDaoImmutableFactory,
->>>>>>> 87e0d7c9
+  NounsDAOImmutable__factory as NounsDAOImmutableFactory,
 } from '../../../typechain';
 
 chai.use(solidity);
@@ -90,15 +82,9 @@
 
   delay = 4 * 24 * 60 * 60;
 
-<<<<<<< HEAD
-  timelock = await new NounsDAOExecutorHarness__factory(deployer).deploy(deployer.address, delay);
-
-  gov = await new NounsDAOImmutable__factory(deployer).deploy(
-=======
-  timelock = await new NounsDaoExecutorHarnessFactory(deployer).deploy(deployer.address, delay);
-
-  gov = await new NounsDaoImmutableFactory(deployer).deploy(
->>>>>>> 87e0d7c9
+  timelock = await new NounsDAOExecutorHarnessFactory(deployer).deploy(deployer.address, delay);
+
+  gov = await new NounsDAOImmutableFactory(deployer).deploy(
     timelock.address,
     token.address,
     address(0),
