--- conflicted
+++ resolved
@@ -56,13 +56,8 @@
     ],
   },
   NounsDAOExecutor: {
-<<<<<<< HEAD
-    address: '0x8C2730a9832c4d0C7690380E5E0D55C506e8B7DF',
-    constructorArguments: ['0xc0b6662F16786E9352679710cFE16898d89Caf1F', 172800],
-=======
     address: '0x0BC3807Ec262cB779b38D65b38158acC3bfedE10',
     constructorArguments: ['0x6f3E6272A167e8AcCb32072d08E0957F9c79223d', 172800],
->>>>>>> 6db682c1
   },
   NounsDAOLogicV1: {
     address: '0xa43aFE317985726E4e194eb061Af77fbCb43F944',
